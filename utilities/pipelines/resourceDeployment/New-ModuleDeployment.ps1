#region helper
<#
.SYNOPSIS
Run a template deployment using a given parameter file

.DESCRIPTION
Run a template deployment using a given parameter file.
Works on a resource group, subscription, managementgroup and tenant level

.PARAMETER templateFilePath
Mandatory. The path to the deployment file

.PARAMETER parameterFilePath
Optional. Path to the parameter file from root. Can be a single file, multiple files, or directory that contains (.json) files.

.PARAMETER location
Mandatory. Location to test in. E.g. WestEurope

.PARAMETER resourceGroupName
Optional. Name of the resource group to deploy into. Mandatory if deploying into a resource group (resource group level)

.PARAMETER subscriptionId
Optional. ID of the subscription to deploy into. Mandatory if deploying into a subscription (subscription level) using a Management groups service connection

.PARAMETER managementGroupId
Optional. Name of the management group to deploy into. Mandatory if deploying into a management group (management group level)

.PARAMETER additionalTags
Optional. Provde a Key Value Pair (Object) that will be appended to the Parameter file tags. Example: @{myKey = 'myValue',myKey2 = 'myValue2'}.

.PARAMETER additionalParameters
Optional. Additional parameters you can provide with the deployment. E.g. @{ resourceGroupName = 'myResourceGroup' }

.PARAMETER retryLimit
Optional. Maximum retry limit if the deployment fails. Default is 3.

.PARAMETER doNotThrow
Optional. Do not throw an exception if it failed. Still returns the error message though

.EXAMPLE
New-DeploymentWithParameterFile -templateFilePath 'C:/KeyVault/deploy.json' -parameterFilePath 'C:/KeyVault/.parameters/parameters.json' -location 'WestEurope' -resourceGroupName 'aLegendaryRg'

Deploy the deploy.json of the KeyVault module with the parameter file 'parameters.json' using the resource group 'aLegendaryRg' in location 'WestEurope'

.EXAMPLE
New-DeploymentWithParameterFile -templateFilePath 'C:/ResourceGroup/deploy.json' -location 'WestEurope'

Deploy the deploy.json of the ResourceGroup module without a parameter file in location 'WestEurope'
#>
function New-DeploymentWithParameterFile {

    [CmdletBinding(SupportsShouldProcess = $true)]
    param (
        [Parameter(Mandatory)]
        [string] $templateFilePath,

        [Parameter(Mandatory = $false)]
        [string] $parameterFilePath,

        [Parameter(Mandatory = $false)]
        [string] $resourceGroupName = '',

        [Parameter(Mandatory)]
        [string] $location,

        [Parameter(Mandatory = $false)]
        [string] $subscriptionId,

        [Parameter(Mandatory = $false)]
        [string] $managementGroupId,

        [Parameter(Mandatory = $false)]
        [PSCustomObject] $additionalTags,

        [Parameter(Mandatory = $false)]
        [Hashtable] $additionalParameters,

        [Parameter(Mandatory = $false)]
        [switch] $doNotThrow,

        [Parameter(Mandatory = $false)]
        [int]$retryLimit = 3
    )

    begin {
        Write-Debug ('{0} entered' -f $MyInvocation.MyCommand)

        # Load helper
        . (Join-Path (Get-Item -Path $PSScriptRoot).parent.FullName 'sharedScripts' 'Get-ScopeOfTemplateFile.ps1')
    }

    process {
        $moduleName = Split-Path -Path (Split-Path $templateFilePath -Parent) -LeafBase

        # Generate a valid deployment name. Must match ^[-\w\._\(\)]+$
        do {
            $deploymentName = "$moduleName-$(-join (Get-Date -Format yyyyMMddTHHMMssffffZ)[0..63])"
        } while ($deploymentName -notmatch '^[-\w\._\(\)]+$')

        Write-Verbose "Deploying with deployment name [$deploymentName]" -Verbose

        $DeploymentInputs = @{
            DeploymentName = $deploymentName
            TemplateFile   = $templateFilePath
            Verbose        = $true
            ErrorAction    = 'Stop'
        }

        # Parameter file provided yes/no
        if (-not [String]::IsNullOrEmpty($parameterFilePath)) {
<<<<<<< HEAD
            $DeploymentInputs['TemplateParameterFile'] = $parameterFile
=======
            $DeploymentInputs['TemplateParameterFile'] = $parameterFilePath
>>>>>>> 83dd4e8f
        }

        # Additional parameter object provided yes/no
        if ($additionalParameters) {
            $DeploymentInputs += $additionalParameters
        }

        # Additional tags provides yes/no
        # Append tags to parameters if resource supports them (all tags must be in one object)
        if ($additionalTags) {

            # Parameter tags
            if (-not [String]::IsNullOrEmpty($parameterFilePath)) {
<<<<<<< HEAD
                $parameterFileTags = (ConvertFrom-Json (Get-Content -Raw -Path $parameterFile) -AsHashtable).parameters.tags.value
=======
                $parameterFileTags = (ConvertFrom-Json (Get-Content -Raw -Path $parameterFilePath) -AsHashtable).parameters.tags.value
>>>>>>> 83dd4e8f
            }
            if (-not $parameterFileTags) { $parameterFileTags = @{} }

            # Pipeline tags
            if ($additionalTags) { $parameterFileTags += $additionalTags } # If additionalTags object is provided, append tag to the resource

            # Overwrites parameter file tags parameter
            Write-Verbose ("additionalTags: $(($additionalTags) ? ($additionalTags | ConvertTo-Json) : '[]')")
            $DeploymentInputs += @{Tags = $parameterFileTags }
        }

        #######################
        ## INVOKE DEPLOYMENT ##
        #######################
        $deploymentScope = Get-ScopeOfTemplateFile -TemplateFilePath $templateFilePath
        [bool]$Stoploop = $false
        [int]$retryCount = 1

        do {
            try {
                switch ($deploymentScope) {
<<<<<<< HEAD
                    'resourceGroup' {
=======
                    'resourcegroup' {
>>>>>>> 83dd4e8f
                        if ($subscriptionId) {
                            $Context = Get-AzContext -ListAvailable | Where-Object Subscription -Match $subscriptionId
                            if ($Context) {
                                $null = $Context | Set-AzContext
                            }
                        }
                        if (-not (Get-AzResourceGroup -Name $resourceGroupName -ErrorAction 'SilentlyContinue')) {
                            if ($PSCmdlet.ShouldProcess("Resource group [$resourceGroupName] in location [$location]", 'Create')) {
                                New-AzResourceGroup -Name $resourceGroupName -Location $location
                            }
                        }
                        if ($PSCmdlet.ShouldProcess('Resource group level deployment', 'Create')) {
                            $res = New-AzResourceGroupDeployment @DeploymentInputs -ResourceGroupName $resourceGroupName
                        }
                        break
                    }
                    'subscription' {
                        if ($subscriptionId) {
                            $Context = Get-AzContext -ListAvailable | Where-Object Subscription -Match $subscriptionId
                            if ($Context) {
                                $null = $Context | Set-AzContext
                            }
                        }
                        if ($PSCmdlet.ShouldProcess('Subscription level deployment', 'Create')) {
                            $res = New-AzSubscriptionDeployment @DeploymentInputs -Location $location
                        }
                        break
                    }
<<<<<<< HEAD
                    'managementGroup' {
=======
                    'managementgroup' {
>>>>>>> 83dd4e8f
                        if ($PSCmdlet.ShouldProcess('Management group level deployment', 'Create')) {
                            $res = New-AzManagementGroupDeployment @DeploymentInputs -Location $location -ManagementGroupId $managementGroupId
                        }
                        break
                    }
                    'tenant' {
                        if ($PSCmdlet.ShouldProcess('Tenant level deployment', 'Create')) {
                            $res = New-AzTenantDeployment @DeploymentInputs -Location $location
                        }
                        break
                    }
                    default {
                        throw "[$deploymentScope] is a non-supported template scope"
                        $Stoploop = $true
                    }
                }
                $Stoploop = $true
            } catch {
                if ($retryCount -ge $retryLimit) {
                    if ($doNotThrow) {
                        return @{
                            DeploymentName = $deploymentName
                            Exception      = $PSitem.Exception.Message
                        }
                    } else {
                        throw $PSitem.Exception.Message
                    }
                    $Stoploop = $true
                } else {
                    Write-Verbose "Resource deployment Failed.. ($retryCount/$retryLimit) Retrying in 5 Seconds.. `n"
                    Write-Verbose ($PSitem.Exception.Message | Out-String) -Verbose
                    Start-Sleep -Seconds 5
                    $retryCount++
                }
            }
        }
        until ($Stoploop -eq $true -or $retryCount -gt $retryLimit)

        Write-Verbose 'Result' -Verbose
        Write-Verbose '------' -Verbose
        Write-Verbose ($res | Out-String) -Verbose
        return @{
            deploymentName   = $deploymentName
            deploymentOutput = $res.Outputs
        }
    }

    end {
        Write-Debug ('{0} exited' -f $MyInvocation.MyCommand)
    }
}
#endregion

<#
.SYNOPSIS
Run a template deployment using a given parameter file

.DESCRIPTION
Run a template deployment using a given parameter file.
Works on a resource group, subscription, managementgroup and tenant level

.PARAMETER templateFilePath
Mandatory. The path to the deployment file

.PARAMETER parameterFilePath
Optional. Path to the parameter file from root. Can be a single file, multiple files, or directory that contains (.json) files.

.PARAMETER location
Mandatory. Location to test in. E.g. WestEurope

.PARAMETER resourceGroupName
Optional. Name of the resource group to deploy into. Mandatory if deploying into a resource group (resource group level)

.PARAMETER subscriptionId
Optional. ID of the subscription to deploy into. Mandatory if deploying into a subscription (subscription level) using a Management groups service connection

.PARAMETER managementGroupId
Optional. Name of the management group to deploy into. Mandatory if deploying into a management group (management group level)

.PARAMETER additionalTags
Optional. Provde a Key Value Pair (Object) that will be appended to the Parameter file tags. Example: @{myKey = 'myValue',myKey2 = 'myValue2'}.

.PARAMETER additionalParameters
Optional. Additional parameters you can provide with the deployment. E.g. @{ resourceGroupName = 'myResourceGroup' }

.PARAMETER retryLimit
Optional. Maximum retry limit if the deployment fails. Default is 3.

.PARAMETER doNotThrow
Optional. Do not throw an exception if it failed. Still returns the error message though

.EXAMPLE
New-ModuleDeployment -templateFilePath 'C:/KeyVault/deploy.json' -parameterFilePath 'C:/KeyVault/.parameters/parameters.json' -location 'WestEurope' -resourceGroupName 'aLegendaryRg'

Deploy the deploy.json of the KeyVault module with the parameter file 'parameters.json' using the resource group 'aLegendaryRg' in location 'WestEurope'

.EXAMPLE
New-ModuleDeployment -templateFilePath 'C:/ResourceGroup/deploy.json' -parameterFilePath 'C:/ResourceGroup/.parameters/parameters.json' -location 'WestEurope'

Deploy the deploy.json of the ResourceGroup module with the parameter file 'parameters.json' in location 'WestEurope'
#>
function New-ModuleDeployment {

    [CmdletBinding(SupportsShouldProcess)]
    param (
        [Parameter(Mandatory)]
        [string] $templateFilePath,

        [Parameter(Mandatory = $false)]
        [string[]] $parameterFilePath,

        [Parameter(Mandatory)]
        [string] $location,

        [Parameter(Mandatory = $false)]
        [string] $resourceGroupName = '',

        [Parameter(Mandatory = $false)]
        [string] $subscriptionId,

        [Parameter(Mandatory = $false)]
        [string] $managementGroupId,

        [Parameter(Mandatory = $false)]
        [Hashtable] $additionalParameters,

        [Parameter(Mandatory = $false)]
        [PSCustomObject] $additionalTags,

        [Parameter(Mandatory = $false)]
        [switch] $doNotThrow,

        [Parameter(Mandatory = $false)]
        [int]$retryLimit = 3
    )

    begin {
        Write-Debug ('{0} entered' -f $MyInvocation.MyCommand)
    }

    process {
        ## Assess Provided Parameter Path
        if ((-not [String]::IsNullOrEmpty($parameterFilePath)) -and (Test-Path -Path $parameterFilePath -PathType 'Container') -and $parameterFilePath.Length -eq 1) {
            ## Transform Path to Files
            $parameterFilePath = Get-ChildItem $parameterFilePath -Recurse -Filter *.json | Select-Object -ExpandProperty FullName
            Write-Verbose "Detected Parameter File(s)/Directory - Count: `n $($parameterFilePath.Count)"
        }

        ## Iterate through each file
        $deploymentInputObject = @{
            templateFilePath     = $templateFilePath
            additionalTags       = $additionalTags
            additionalParameters = $additionalParameters
            location             = $location
            resourceGroupName    = $resourceGroupName
            subscriptionId       = $subscriptionId
            managementGroupId    = $managementGroupId
            doNotThrow           = $doNotThrow
            retryLimit           = $retryLimit
        }
        if ($parameterFilePath) {
            if ($parameterFilePath -is [array]) {
                $deploymentResult = [System.Collections.ArrayList]@()
                foreach ($path in $parameterFilePath) {
                    if ($PSCmdlet.ShouldProcess("Deployment for parameter file [$parameterFilePath]", 'Trigger')) {
                        $deploymentResult += New-DeploymentWithParameterFile @deploymentInputObject -parameterFilePath $path
                    }
                }
                return $deploymentResult
            } else {
                if ($PSCmdlet.ShouldProcess("Deployment for single parameter file [$parameterFilePath]", 'Trigger')) {
                    return New-DeploymentWithParameterFile @deploymentInputObject -parameterFilePath $parameterFilePath
                }
            }
        } else {
            if ($PSCmdlet.ShouldProcess('Deployment without parameter file', 'Trigger')) {
                return New-DeploymentWithParameterFile @deploymentInputObject
            }
        }
    }

    end {
        Write-Debug ('{0} exited' -f $MyInvocation.MyCommand)
    }
}<|MERGE_RESOLUTION|>--- conflicted
+++ resolved
@@ -108,11 +108,7 @@
 
         # Parameter file provided yes/no
         if (-not [String]::IsNullOrEmpty($parameterFilePath)) {
-<<<<<<< HEAD
-            $DeploymentInputs['TemplateParameterFile'] = $parameterFile
-=======
             $DeploymentInputs['TemplateParameterFile'] = $parameterFilePath
->>>>>>> 83dd4e8f
         }
 
         # Additional parameter object provided yes/no
@@ -126,11 +122,7 @@
 
             # Parameter tags
             if (-not [String]::IsNullOrEmpty($parameterFilePath)) {
-<<<<<<< HEAD
-                $parameterFileTags = (ConvertFrom-Json (Get-Content -Raw -Path $parameterFile) -AsHashtable).parameters.tags.value
-=======
                 $parameterFileTags = (ConvertFrom-Json (Get-Content -Raw -Path $parameterFilePath) -AsHashtable).parameters.tags.value
->>>>>>> 83dd4e8f
             }
             if (-not $parameterFileTags) { $parameterFileTags = @{} }
 
@@ -152,11 +144,7 @@
         do {
             try {
                 switch ($deploymentScope) {
-<<<<<<< HEAD
-                    'resourceGroup' {
-=======
                     'resourcegroup' {
->>>>>>> 83dd4e8f
                         if ($subscriptionId) {
                             $Context = Get-AzContext -ListAvailable | Where-Object Subscription -Match $subscriptionId
                             if ($Context) {
@@ -185,11 +173,7 @@
                         }
                         break
                     }
-<<<<<<< HEAD
-                    'managementGroup' {
-=======
                     'managementgroup' {
->>>>>>> 83dd4e8f
                         if ($PSCmdlet.ShouldProcess('Management group level deployment', 'Create')) {
                             $res = New-AzManagementGroupDeployment @DeploymentInputs -Location $location -ManagementGroupId $managementGroupId
                         }
