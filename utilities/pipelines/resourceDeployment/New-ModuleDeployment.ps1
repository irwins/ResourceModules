#region helper
<#
.SYNOPSIS
Run a template deployment using a given parameter file

.DESCRIPTION
Run a template deployment using a given parameter file.
Works on a resource group, subscription, managementgroup and tenant level

.PARAMETER templateFilePath
Mandatory. The path to the deployment file

.PARAMETER parameterFilePath
Optional. Path to the parameter file from root. Can be a single file, multiple files, or directory that contains (.json) files.

.PARAMETER location
Mandatory. Location to test in. E.g. WestEurope

.PARAMETER resourceGroupName
Optional. Name of the resource group to deploy into. Mandatory if deploying into a resource group (resource group level)

.PARAMETER subscriptionId
Optional. ID of the subscription to deploy into. Mandatory if deploying into a subscription (subscription level) using a Management groups service connection

.PARAMETER managementGroupId
Optional. Name of the management group to deploy into. Mandatory if deploying into a management group (management group level)

.PARAMETER additionalTags
Optional. Provde a Key Value Pair (Object) that will be appended to the Parameter file tags. Example: @{myKey = 'myValue',myKey2 = 'myValue2'}.

.PARAMETER retryLimit
Optional. Maximum retry limit if the deployment fails. Default is 3.

.PARAMETER doNotThrow
Optional. Do not throw an exception if it failed. Still returns the error message though

.EXAMPLE
New-DeploymentWithParameterFile -templateFilePath 'C:/KeyVault/deploy.json' -parameterFilePath 'C:/KeyVault/.parameters/parameters.json' -location 'WestEurope' -resourceGroupName 'aLegendaryRg'

Deploy the deploy.json of the KeyVault module with the parameter file 'parameters.json' using the resource group 'aLegendaryRg' in location 'WestEurope'

.EXAMPLE
New-DeploymentWithParameterFile -templateFilePath 'C:/ResourceGroup/deploy.json' -location 'WestEurope'

Deploy the deploy.json of the ResourceGroup module without a parameter file in location 'WestEurope'
#>
function New-DeploymentWithParameterFile {

    [CmdletBinding(SupportsShouldProcess = $true)]
    param (
        [Parameter(Mandatory)]
        [string] $templateFilePath,

        [Parameter(Mandatory = $false)]
        [string] $parameterFilePath,

        [Parameter(Mandatory = $false)]
        [string] $resourceGroupName = '',

        [Parameter(Mandatory)]
        [string] $location,

        [Parameter(Mandatory = $false)]
        [string] $subscriptionId,

        [Parameter(Mandatory = $false)]
        [string] $managementGroupId,

        [Parameter(Mandatory = $false)]
        [PSCustomObject]$additionalTags,

        [Parameter(Mandatory = $false)]
        [Hashtable]$additionalParameters,

        [Parameter(Mandatory = $false)]
        [switch] $doNotThrow,

        [Parameter(Mandatory = $false)]
        [int]$retryLimit = 3
    )

    $moduleName = Split-Path -Path (Split-Path $templateFilePath -Parent) -LeafBase

    [bool]$Stoploop = $false
    [int]$retryCount = 1

    # Generate a valid deployment name. Must match ^[-\w\._\(\)]+$
    do {
        $deploymentName = "$moduleName-$(-join (Get-Date -Format yyyyMMddTHHMMssffffZ)[0..63])"
    } while ($deploymentName -notmatch '^[-\w\._\(\)]+$')

    Write-Verbose "Deploying with deployment name [$deploymentName]" -Verbose

    $DeploymentInputs = @{
        DeploymentName = $deploymentName
        TemplateFile   = $templateFilePath
        Verbose        = $true
        ErrorAction    = 'Stop'
    }

    if ($additionalParameters) {
        $DeploymentInputs += $additionalParameters
    }

    if (-not [String]::IsNullOrEmpty($parameterFilePath)) {
        $DeploymentInputs['TemplateParameterFile'] = $parameterFile
        $fileProperties = Get-Item -Path $parameterFile
        Write-Verbose "Deploying: $($fileProperties.Name)"
    }

    ## Append Tags to Parameters if Resource supports them (all tags must be in one object)
    if ($additionalTags) {

        # Parameter tags
        if (-not [String]::IsNullOrEmpty($parameterFilePath)) {
            $parameterFileTags = (ConvertFrom-Json (Get-Content -Raw -Path $parameterFile) -AsHashtable).parameters.tags.value
        }
        if (-not $parameterFileTags) { $parameterFileTags = @{} }

        # Pipeline tags
        if ($additionalTags) { $parameterFileTags += $additionalTags } # If additionalTags object is provided, append tag to the resource

        # Overwrites parameter file tags parameter
        Write-Verbose ("additionalTags: $(($additionalTags) ? ($additionalTags | ConvertTo-Json) : '[]')")
        $DeploymentInputs += @{Tags = $parameterFileTags }
    }

    if ((Split-Path $templateFilePath -Extension) -eq '.bicep') {
        # Bicep
        $bicepContent = Get-Content $templateFilePath
        $bicepScope = $bicepContent | Where-Object { $_ -like '*targetscope =*' }
        if (-not $bicepScope) {
            $deploymentScope = 'resourceGroup'
        } else {
            $deploymentScope = $bicepScope.ToLower().Replace('targetscope = ', '').Replace("'", '').Trim()
        }
    } else {
        # ARM
        $armSchema = (ConvertFrom-Json (Get-Content -Raw -Path $templateFilePath)).'$schema'
        switch -regex ($armSchema) {
            '\/deploymentTemplate.json#$' { $deploymentScope = 'resourceGroup' }
            '\/subscriptionDeploymentTemplate.json#$' { $deploymentScope = 'subscription' }
            '\/managementGroupDeploymentTemplate.json#$' { $deploymentScope = 'managementGroup' }
            '\/tenantDeploymentTemplate.json#$' { $deploymentScope = 'tenant' }
            Default { throw "[$armSchema] is a non-supported ARM template schema" }
        }
    }

    #######################
    ## INVOKE DEPLOYMENT ##
    #######################
    do {
        try {
            switch ($deploymentScope) {
                'resourceGroup' {
                    if ($subscriptionId) {
                        $Context = Get-AzContext -ListAvailable | Where-Object Subscription -Match $subscriptionId
                        if ($Context) {
                            $null = $Context | Set-AzContext
                        }
                    }
                    if (-not (Get-AzResourceGroup -Name $resourceGroupName -ErrorAction 'SilentlyContinue')) {
                        if ($PSCmdlet.ShouldProcess("Resource group [$resourceGroupName] in location [$location]", 'Create')) {
                            New-AzResourceGroup -Name $resourceGroupName -Location $location
                        }
                    }
                    if ($PSCmdlet.ShouldProcess('Resource group level deployment', 'Create')) {
                        $res = New-AzResourceGroupDeployment @DeploymentInputs -ResourceGroupName $resourceGroupName
                    }
                    break
                }
                'subscription' {
                    if ($subscriptionId) {
                        $Context = Get-AzContext -ListAvailable | Where-Object Subscription -Match $subscriptionId
                        if ($Context) {
                            $null = $Context | Set-AzContext
                        }
                    }
                    if ($PSCmdlet.ShouldProcess('Subscription level deployment', 'Create')) {
                        $res = New-AzSubscriptionDeployment @DeploymentInputs -Location $location
                    }
                    break
                }
                'managementGroup' {
                    if ($PSCmdlet.ShouldProcess('Management group level deployment', 'Create')) {
                        $res = New-AzManagementGroupDeployment @DeploymentInputs -Location $location -ManagementGroupId $managementGroupId
                    }
                    break
                }
                'tenant' {
                    if ($PSCmdlet.ShouldProcess('Tenant level deployment', 'Create')) {
                        $res = New-AzTenantDeployment @DeploymentInputs -Location $location
                    }
                    break
                }
                default {
                    throw "[$deploymentScope] is a non-supported template scope"
                    $Stoploop = $true
                }
            }
            $Stoploop = $true
        } catch {
            if ($retryCount -ge $retryLimit) {
                if ($doNotThrow) {
                    return @{
                        DeploymentName = $deploymentName
                        Exception      = $PSitem.Exception.Message
                    }
                } else {
                    throw $PSitem.Exception.Message
                }
                $Stoploop = $true
            } else {
                Write-Verbose "Resource deployment Failed.. ($retryCount/$retryLimit) Retrying in 5 Seconds.. `n"
                Write-Verbose ($PSitem.Exception.Message | Out-String) -Verbose
                Start-Sleep -Seconds 5
                $retryCount++
            }
        }
    }
    until ($Stoploop -eq $true -or $retryCount -gt $retryLimit)

    Write-Verbose 'Result' -Verbose
    Write-Verbose '------' -Verbose
    Write-Verbose ($res | Out-String) -Verbose
    return @{
        deploymentName   = $deploymentName
        deploymentOutput = $res.Outputs
    }
}
#endregion

<#
.SYNOPSIS
Run a template deployment using a given parameter file

.DESCRIPTION
Run a template deployment using a given parameter file.
Works on a resource group, subscription, managementgroup and tenant level

.PARAMETER templateFilePath
Mandatory. The path to the deployment file

.PARAMETER parameterFilePath
Optional. Path to the parameter file from root. Can be a single file, multiple files, or directory that contains (.json) files.

.PARAMETER location
Mandatory. Location to test in. E.g. WestEurope

.PARAMETER resourceGroupName
Optional. Name of the resource group to deploy into. Mandatory if deploying into a resource group (resource group level)

.PARAMETER subscriptionId
Optional. ID of the subscription to deploy into. Mandatory if deploying into a subscription (subscription level) using a Management groups service connection

.PARAMETER managementGroupId
Optional. Name of the management group to deploy into. Mandatory if deploying into a management group (management group level)

.PARAMETER additionalTags
Optional. Provde a Key Value Pair (Object) that will be appended to the Parameter file tags. Example: @{myKey = 'myValue',myKey2 = 'myValue2'}.

.PARAMETER retryLimit
Optional. Maximum retry limit if the deployment fails. Default is 3.

.PARAMETER doNotThrow
Optional. Do not throw an exception if it failed. Still returns the error message though

.EXAMPLE
New-ModuleDeployment -templateFilePath 'C:/KeyVault/deploy.json' -parameterFilePath 'C:/KeyVault/.parameters/parameters.json' -location 'WestEurope' -resourceGroupName 'aLegendaryRg'

Deploy the deploy.json of the KeyVault module with the parameter file 'parameters.json' using the resource group 'aLegendaryRg' in location 'WestEurope'

.EXAMPLE
New-ModuleDeployment -templateFilePath 'C:/ResourceGroup/deploy.json' -parameterFilePath 'C:/ResourceGroup/.parameters/parameters.json' -location 'WestEurope'

Deploy the deploy.json of the ResourceGroup module with the parameter file 'parameters.json' in location 'WestEurope'
#>
function New-ModuleDeployment {

    [CmdletBinding(SupportsShouldProcess)]
    param (
        [Parameter(Mandatory)]
        [string] $templateFilePath,

        [Parameter(Mandatory = $false)]
        [string[]] $parameterFilePath,

        [Parameter(Mandatory)]
        [string] $location,

        [Parameter(Mandatory = $false)]
        [string] $resourceGroupName = '',

        [Parameter(Mandatory = $false)]
        [string] $subscriptionId,

        [Parameter(Mandatory = $false)]
        [string] $managementGroupId,

        [Parameter(Mandatory = $false)]
        [Hashtable]$additionalParameters,

        [Parameter(Mandatory = $false)]
        [PSCustomObject]$additionalTags,

        [Parameter(Mandatory = $false)]
        [switch] $doNotThrow,

        [Parameter(Mandatory = $false)]
        [int]$retryLimit = 3
    )

    begin {
        Write-Debug ('{0} entered' -f $MyInvocation.MyCommand)

        # Load helper
        . (Join-Path (Get-Item -Path $PSScriptRoot).parent.FullName 'sharedScripts' 'Get-ScopeOfTemplateFile.ps1')
    }

    process {
        ## Assess Provided Parameter Path
        if ((-not [String]::IsNullOrEmpty($parameterFilePath)) -and (Test-Path -Path $parameterFilePath -PathType 'Container') -and $parameterFilePath.Length -eq 1) {
            ## Transform Path to Files
            $parameterFilePath = Get-ChildItem $parameterFilePath -Recurse -Filter *.json | Select-Object -ExpandProperty FullName
            Write-Verbose "Detected Parameter File(s)/Directory - Count: `n $($parameterFilePath.Count)"
        }

        ## Iterate through each file
<<<<<<< HEAD
        foreach ($parameterFile in $parameterFilePath) {
            $fileProperties = Get-Item -Path $parameterFile
            Write-Verbose "Deploying: $($fileProperties.Name)"
            [bool]$Stoploop = $false
            [int]$retryCount = 1

            # Generate a valid deployment name. Must match ^[-\w\._\(\)]+$
            do {
                $deploymentName = "$moduleName-$(-join (Get-Date -Format yyyyMMddTHHMMssffffZ)[0..63])"
            } while ($deploymentName -notmatch '^[-\w\._\(\)]+$')

            Write-Verbose "Deploying with deployment name [$deploymentName]" -Verbose

            $DeploymentInputs = @{
                DeploymentName        = $deploymentName
                TemplateFile          = $templateFilePath
                TemplateParameterFile = $parameterFile
                Verbose               = $true
                ErrorAction           = 'Stop'
            }

            ## Append Tags to Parameters if Resource supports them (all tags must be in one object)
            if ($additionalTags) {

                # Parameter tags
                $parameterFileTags = (ConvertFrom-Json (Get-Content -Raw -Path $parameterFile) -AsHashtable).parameters.tags.value
                if ($parameterFileTags) { $parameterFileTags = @{} }

                # Pipeline tags
                if ($additionalTags) { $parameterFileTags += $additionalTags } # If additionalTags object is provided, append tag to the resource

                # Overwrites parameter file tags parameter
                Write-Verbose ("additionalTags: $(($additionalTags) ? ($additionalTags | ConvertTo-Json) : '[]')")
                $DeploymentInputs += @{Tags = $parameterFileTags }
            }

            $deploymentScope = Get-ScopeOfTemplateFile -TemplateFilePath $templateFilePath

            #######################
            ## INVOKE DEPLOYMENT ##
            #######################
            do {
                try {
                    switch ($deploymentScope) {
                        'resourceGroup' {
                            if ($subscriptionId) {
                                $Context = Get-AzContext -ListAvailable | Where-Object Subscription -Match $subscriptionId
                                if ($Context) {
                                    $null = $Context | Set-AzContext
                                }
                            }
                            if (-not (Get-AzResourceGroup -Name $resourceGroupName -ErrorAction 'SilentlyContinue')) {
                                if ($PSCmdlet.ShouldProcess("Resource group [$resourceGroupName] in location [$location]", 'Create')) {
                                    New-AzResourceGroup -Name $resourceGroupName -Location $location
                                }
                            }
                            if ($PSCmdlet.ShouldProcess('Resource group level deployment', 'Create')) {
                                $res = New-AzResourceGroupDeployment @DeploymentInputs -ResourceGroupName $resourceGroupName
                            }
                            break
                        }
                        'subscription' {
                            if ($subscriptionId) {
                                $Context = Get-AzContext -ListAvailable | Where-Object Subscription -Match $subscriptionId
                                if ($Context) {
                                    $null = $Context | Set-AzContext
                                }
                            }
                            if ($PSCmdlet.ShouldProcess('Subscription level deployment', 'Create')) {
                                $res = New-AzSubscriptionDeployment @DeploymentInputs -Location $location
                            }
                            break
                        }
                        'managementGroup' {
                            if ($PSCmdlet.ShouldProcess('Management group level deployment', 'Create')) {
                                $res = New-AzManagementGroupDeployment @DeploymentInputs -Location $location -ManagementGroupId $managementGroupId
                            }
                            break
                        }
                        'tenant' {
                            if ($PSCmdlet.ShouldProcess('Tenant level deployment', 'Create')) {
                                $res = New-AzTenantDeployment @DeploymentInputs -Location $location
                            }
                            break
                        }
                        default {
                            throw "[$deploymentScope] is a non-supported template scope"
                            $Stoploop = $true
                        }
                    }
                    $Stoploop = $true
                } catch {
                    if ($retryCount -ge $retryLimit) {
                        if ($doNotThrow) {
                            return @{
                                DeploymentName = $deploymentName
                                Exception      = $PSitem.Exception.Message
                            }
                        } else {
                            throw $PSitem.Exception.Message
                        }
                        $Stoploop = $true
                    } else {
                        Write-Verbose "Resource deployment Failed.. ($retryCount/$retryLimit) Retrying in 5 Seconds.. `n"
                        Write-Verbose ($PSitem.Exception.Message | Out-String) -Verbose
                        Start-Sleep -Seconds 5
                        $retryCount++
                    }
                }
=======
        $deploymentInputObject = @{
            templateFilePath     = $templateFilePath
            additionalTags       = $additionalTags
            additionalParameters = $additionalParameters
            location             = $location
            resourceGroupName    = $resourceGroupName
            subscriptionId       = $subscriptionId
            managementGroupId    = $managementGroupId
            doNotThrow           = $doNotThrow
            retryLimit           = $retryLimit
        }
        if ($parameterFilePath) {
            if ($parameterFilePath -is [array]) {
                $deploymentResult = [System.Collections.ArrayList]@()
                foreach ($parameterFile in $parameterFilePath) {
                    if ($PSCmdlet.ShouldProcess("Deployment for parameter file [$parameterFilePath]", 'Trigger')) {
                        $deploymentResult += New-DeploymentWithParameterFile @deploymentInputObject -parameterFilePath $parameterFile
                    }
                }
                return $deploymentResult
            } else {
                if ($PSCmdlet.ShouldProcess("Deployment for single parameter file [$parameterFilePath]", 'Trigger')) {
                    return New-DeploymentWithParameterFile @deploymentInputObject -parameterFilePath $parameterFilePath
                }
            }
        } else {
            if ($PSCmdlet.ShouldProcess('Deployment without parameter file', 'Trigger')) {
                return New-DeploymentWithParameterFile @deploymentInputObject
>>>>>>> e9fceb8c
            }
        }
    }

    end {
        Write-Debug ('{0} exited' -f $MyInvocation.MyCommand)
    }
}<|MERGE_RESOLUTION|>--- conflicted
+++ resolved
@@ -1,4 +1,3 @@
-#region helper
 <#
 .SYNOPSIS
 Run a template deployment using a given parameter file
@@ -11,238 +10,7 @@
 Mandatory. The path to the deployment file
 
 .PARAMETER parameterFilePath
-Optional. Path to the parameter file from root. Can be a single file, multiple files, or directory that contains (.json) files.
-
-.PARAMETER location
-Mandatory. Location to test in. E.g. WestEurope
-
-.PARAMETER resourceGroupName
-Optional. Name of the resource group to deploy into. Mandatory if deploying into a resource group (resource group level)
-
-.PARAMETER subscriptionId
-Optional. ID of the subscription to deploy into. Mandatory if deploying into a subscription (subscription level) using a Management groups service connection
-
-.PARAMETER managementGroupId
-Optional. Name of the management group to deploy into. Mandatory if deploying into a management group (management group level)
-
-.PARAMETER additionalTags
-Optional. Provde a Key Value Pair (Object) that will be appended to the Parameter file tags. Example: @{myKey = 'myValue',myKey2 = 'myValue2'}.
-
-.PARAMETER retryLimit
-Optional. Maximum retry limit if the deployment fails. Default is 3.
-
-.PARAMETER doNotThrow
-Optional. Do not throw an exception if it failed. Still returns the error message though
-
-.EXAMPLE
-New-DeploymentWithParameterFile -templateFilePath 'C:/KeyVault/deploy.json' -parameterFilePath 'C:/KeyVault/.parameters/parameters.json' -location 'WestEurope' -resourceGroupName 'aLegendaryRg'
-
-Deploy the deploy.json of the KeyVault module with the parameter file 'parameters.json' using the resource group 'aLegendaryRg' in location 'WestEurope'
-
-.EXAMPLE
-New-DeploymentWithParameterFile -templateFilePath 'C:/ResourceGroup/deploy.json' -location 'WestEurope'
-
-Deploy the deploy.json of the ResourceGroup module without a parameter file in location 'WestEurope'
-#>
-function New-DeploymentWithParameterFile {
-
-    [CmdletBinding(SupportsShouldProcess = $true)]
-    param (
-        [Parameter(Mandatory)]
-        [string] $templateFilePath,
-
-        [Parameter(Mandatory = $false)]
-        [string] $parameterFilePath,
-
-        [Parameter(Mandatory = $false)]
-        [string] $resourceGroupName = '',
-
-        [Parameter(Mandatory)]
-        [string] $location,
-
-        [Parameter(Mandatory = $false)]
-        [string] $subscriptionId,
-
-        [Parameter(Mandatory = $false)]
-        [string] $managementGroupId,
-
-        [Parameter(Mandatory = $false)]
-        [PSCustomObject]$additionalTags,
-
-        [Parameter(Mandatory = $false)]
-        [Hashtable]$additionalParameters,
-
-        [Parameter(Mandatory = $false)]
-        [switch] $doNotThrow,
-
-        [Parameter(Mandatory = $false)]
-        [int]$retryLimit = 3
-    )
-
-    $moduleName = Split-Path -Path (Split-Path $templateFilePath -Parent) -LeafBase
-
-    [bool]$Stoploop = $false
-    [int]$retryCount = 1
-
-    # Generate a valid deployment name. Must match ^[-\w\._\(\)]+$
-    do {
-        $deploymentName = "$moduleName-$(-join (Get-Date -Format yyyyMMddTHHMMssffffZ)[0..63])"
-    } while ($deploymentName -notmatch '^[-\w\._\(\)]+$')
-
-    Write-Verbose "Deploying with deployment name [$deploymentName]" -Verbose
-
-    $DeploymentInputs = @{
-        DeploymentName = $deploymentName
-        TemplateFile   = $templateFilePath
-        Verbose        = $true
-        ErrorAction    = 'Stop'
-    }
-
-    if ($additionalParameters) {
-        $DeploymentInputs += $additionalParameters
-    }
-
-    if (-not [String]::IsNullOrEmpty($parameterFilePath)) {
-        $DeploymentInputs['TemplateParameterFile'] = $parameterFile
-        $fileProperties = Get-Item -Path $parameterFile
-        Write-Verbose "Deploying: $($fileProperties.Name)"
-    }
-
-    ## Append Tags to Parameters if Resource supports them (all tags must be in one object)
-    if ($additionalTags) {
-
-        # Parameter tags
-        if (-not [String]::IsNullOrEmpty($parameterFilePath)) {
-            $parameterFileTags = (ConvertFrom-Json (Get-Content -Raw -Path $parameterFile) -AsHashtable).parameters.tags.value
-        }
-        if (-not $parameterFileTags) { $parameterFileTags = @{} }
-
-        # Pipeline tags
-        if ($additionalTags) { $parameterFileTags += $additionalTags } # If additionalTags object is provided, append tag to the resource
-
-        # Overwrites parameter file tags parameter
-        Write-Verbose ("additionalTags: $(($additionalTags) ? ($additionalTags | ConvertTo-Json) : '[]')")
-        $DeploymentInputs += @{Tags = $parameterFileTags }
-    }
-
-    if ((Split-Path $templateFilePath -Extension) -eq '.bicep') {
-        # Bicep
-        $bicepContent = Get-Content $templateFilePath
-        $bicepScope = $bicepContent | Where-Object { $_ -like '*targetscope =*' }
-        if (-not $bicepScope) {
-            $deploymentScope = 'resourceGroup'
-        } else {
-            $deploymentScope = $bicepScope.ToLower().Replace('targetscope = ', '').Replace("'", '').Trim()
-        }
-    } else {
-        # ARM
-        $armSchema = (ConvertFrom-Json (Get-Content -Raw -Path $templateFilePath)).'$schema'
-        switch -regex ($armSchema) {
-            '\/deploymentTemplate.json#$' { $deploymentScope = 'resourceGroup' }
-            '\/subscriptionDeploymentTemplate.json#$' { $deploymentScope = 'subscription' }
-            '\/managementGroupDeploymentTemplate.json#$' { $deploymentScope = 'managementGroup' }
-            '\/tenantDeploymentTemplate.json#$' { $deploymentScope = 'tenant' }
-            Default { throw "[$armSchema] is a non-supported ARM template schema" }
-        }
-    }
-
-    #######################
-    ## INVOKE DEPLOYMENT ##
-    #######################
-    do {
-        try {
-            switch ($deploymentScope) {
-                'resourceGroup' {
-                    if ($subscriptionId) {
-                        $Context = Get-AzContext -ListAvailable | Where-Object Subscription -Match $subscriptionId
-                        if ($Context) {
-                            $null = $Context | Set-AzContext
-                        }
-                    }
-                    if (-not (Get-AzResourceGroup -Name $resourceGroupName -ErrorAction 'SilentlyContinue')) {
-                        if ($PSCmdlet.ShouldProcess("Resource group [$resourceGroupName] in location [$location]", 'Create')) {
-                            New-AzResourceGroup -Name $resourceGroupName -Location $location
-                        }
-                    }
-                    if ($PSCmdlet.ShouldProcess('Resource group level deployment', 'Create')) {
-                        $res = New-AzResourceGroupDeployment @DeploymentInputs -ResourceGroupName $resourceGroupName
-                    }
-                    break
-                }
-                'subscription' {
-                    if ($subscriptionId) {
-                        $Context = Get-AzContext -ListAvailable | Where-Object Subscription -Match $subscriptionId
-                        if ($Context) {
-                            $null = $Context | Set-AzContext
-                        }
-                    }
-                    if ($PSCmdlet.ShouldProcess('Subscription level deployment', 'Create')) {
-                        $res = New-AzSubscriptionDeployment @DeploymentInputs -Location $location
-                    }
-                    break
-                }
-                'managementGroup' {
-                    if ($PSCmdlet.ShouldProcess('Management group level deployment', 'Create')) {
-                        $res = New-AzManagementGroupDeployment @DeploymentInputs -Location $location -ManagementGroupId $managementGroupId
-                    }
-                    break
-                }
-                'tenant' {
-                    if ($PSCmdlet.ShouldProcess('Tenant level deployment', 'Create')) {
-                        $res = New-AzTenantDeployment @DeploymentInputs -Location $location
-                    }
-                    break
-                }
-                default {
-                    throw "[$deploymentScope] is a non-supported template scope"
-                    $Stoploop = $true
-                }
-            }
-            $Stoploop = $true
-        } catch {
-            if ($retryCount -ge $retryLimit) {
-                if ($doNotThrow) {
-                    return @{
-                        DeploymentName = $deploymentName
-                        Exception      = $PSitem.Exception.Message
-                    }
-                } else {
-                    throw $PSitem.Exception.Message
-                }
-                $Stoploop = $true
-            } else {
-                Write-Verbose "Resource deployment Failed.. ($retryCount/$retryLimit) Retrying in 5 Seconds.. `n"
-                Write-Verbose ($PSitem.Exception.Message | Out-String) -Verbose
-                Start-Sleep -Seconds 5
-                $retryCount++
-            }
-        }
-    }
-    until ($Stoploop -eq $true -or $retryCount -gt $retryLimit)
-
-    Write-Verbose 'Result' -Verbose
-    Write-Verbose '------' -Verbose
-    Write-Verbose ($res | Out-String) -Verbose
-    return @{
-        deploymentName   = $deploymentName
-        deploymentOutput = $res.Outputs
-    }
-}
-#endregion
-
-<#
-.SYNOPSIS
-Run a template deployment using a given parameter file
-
-.DESCRIPTION
-Run a template deployment using a given parameter file.
-Works on a resource group, subscription, managementgroup and tenant level
-
-.PARAMETER templateFilePath
-Mandatory. The path to the deployment file
-
-.PARAMETER parameterFilePath
-Optional. Path to the parameter file from root. Can be a single file, multiple files, or directory that contains (.json) files.
+Mandatory. Path to the parameter file from root. Can be a single file, multiple files, or directory that conains (.json) files.
 
 .PARAMETER location
 Mandatory. Location to test in. E.g. WestEurope
@@ -282,23 +50,20 @@
         [Parameter(Mandatory)]
         [string] $templateFilePath,
 
-        [Parameter(Mandatory = $false)]
+        [Parameter(Mandatory)]
         [string[]] $parameterFilePath,
 
         [Parameter(Mandatory)]
         [string] $location,
 
         [Parameter(Mandatory = $false)]
-        [string] $resourceGroupName = '',
+        [string] $resourceGroupName,
 
         [Parameter(Mandatory = $false)]
         [string] $subscriptionId,
 
         [Parameter(Mandatory = $false)]
         [string] $managementGroupId,
-
-        [Parameter(Mandatory = $false)]
-        [Hashtable]$additionalParameters,
 
         [Parameter(Mandatory = $false)]
         [PSCustomObject]$additionalTags,
@@ -318,15 +83,17 @@
     }
 
     process {
+
+        $moduleName = Split-Path -Path (Split-Path $templateFilePath -Parent) -LeafBase
+
         ## Assess Provided Parameter Path
-        if ((-not [String]::IsNullOrEmpty($parameterFilePath)) -and (Test-Path -Path $parameterFilePath -PathType 'Container') -and $parameterFilePath.Length -eq 1) {
+        if ((Test-Path -Path $parameterFilePath -PathType Container) -and $parameterFilePath.Length -eq 1) {
             ## Transform Path to Files
             $parameterFilePath = Get-ChildItem $parameterFilePath -Recurse -Filter *.json | Select-Object -ExpandProperty FullName
             Write-Verbose "Detected Parameter File(s)/Directory - Count: `n $($parameterFilePath.Count)"
         }
 
         ## Iterate through each file
-<<<<<<< HEAD
         foreach ($parameterFile in $parameterFilePath) {
             $fileProperties = Get-Item -Path $parameterFile
             Write-Verbose "Deploying: $($fileProperties.Name)"
@@ -436,7 +203,129 @@
                         $retryCount++
                     }
                 }
-=======
+            }
+            until ($Stoploop -eq $true -or $retryCount -gt $retryLimit)
+
+            Write-Verbose 'Result' -Verbose
+            Write-Verbose '------' -Verbose
+            Write-Verbose ($res | Out-String) -Verbose
+            return $deploymentName
+        }
+    }
+
+    end {
+        Write-Debug ('{0} exited' -f $MyInvocation.MyCommand)
+    }
+}
+    }
+    until ($Stoploop -eq $true -or $retryCount -gt $retryLimit)
+
+    Write-Verbose 'Result' -Verbose
+    Write-Verbose '------' -Verbose
+    Write-Verbose ($res | Out-String) -Verbose
+    return @{
+        deploymentName   = $deploymentName
+        deploymentOutput = $res.Outputs
+    }
+}
+#endregion
+
+<#
+.SYNOPSIS
+Run a template deployment using a given parameter file
+
+.DESCRIPTION
+Run a template deployment using a given parameter file.
+Works on a resource group, subscription, managementgroup and tenant level
+
+.PARAMETER templateFilePath
+Mandatory. The path to the deployment file
+
+.PARAMETER parameterFilePath
+Optional. Path to the parameter file from root. Can be a single file, multiple files, or directory that contains (.json) files.
+
+.PARAMETER location
+Mandatory. Location to test in. E.g. WestEurope
+
+.PARAMETER resourceGroupName
+Optional. Name of the resource group to deploy into. Mandatory if deploying into a resource group (resource group level)
+
+.PARAMETER subscriptionId
+Optional. ID of the subscription to deploy into. Mandatory if deploying into a subscription (subscription level) using a Management groups service connection
+
+.PARAMETER managementGroupId
+Optional. Name of the management group to deploy into. Mandatory if deploying into a management group (management group level)
+
+.PARAMETER additionalTags
+Optional. Provde a Key Value Pair (Object) that will be appended to the Parameter file tags. Example: @{myKey = 'myValue',myKey2 = 'myValue2'}.
+
+.PARAMETER retryLimit
+Optional. Maximum retry limit if the deployment fails. Default is 3.
+
+.PARAMETER doNotThrow
+Optional. Do not throw an exception if it failed. Still returns the error message though
+
+.EXAMPLE
+New-ModuleDeployment -templateFilePath 'C:/KeyVault/deploy.json' -parameterFilePath 'C:/KeyVault/.parameters/parameters.json' -location 'WestEurope' -resourceGroupName 'aLegendaryRg'
+
+Deploy the deploy.json of the KeyVault module with the parameter file 'parameters.json' using the resource group 'aLegendaryRg' in location 'WestEurope'
+
+.EXAMPLE
+New-ModuleDeployment -templateFilePath 'C:/ResourceGroup/deploy.json' -parameterFilePath 'C:/ResourceGroup/.parameters/parameters.json' -location 'WestEurope'
+
+Deploy the deploy.json of the ResourceGroup module with the parameter file 'parameters.json' in location 'WestEurope'
+#>
+function New-ModuleDeployment {
+
+    [CmdletBinding(SupportsShouldProcess)]
+    param (
+        [Parameter(Mandatory)]
+        [string] $templateFilePath,
+
+        [Parameter(Mandatory = $false)]
+        [string[]] $parameterFilePath,
+
+        [Parameter(Mandatory)]
+        [string] $location,
+
+        [Parameter(Mandatory = $false)]
+        [string] $resourceGroupName = '',
+
+        [Parameter(Mandatory = $false)]
+        [string] $subscriptionId,
+
+        [Parameter(Mandatory = $false)]
+        [string] $managementGroupId,
+
+        [Parameter(Mandatory = $false)]
+        [Hashtable]$additionalParameters,
+
+        [Parameter(Mandatory = $false)]
+        [PSCustomObject]$additionalTags,
+
+        [Parameter(Mandatory = $false)]
+        [switch] $doNotThrow,
+
+        [Parameter(Mandatory = $false)]
+        [int]$retryLimit = 3
+    )
+
+    begin {
+        Write-Debug ('{0} entered' -f $MyInvocation.MyCommand)
+
+        # Load helper
+        . (Join-Path (Get-Item -Path $PSScriptRoot).parent.FullName 'sharedScripts' 'Get-ScopeOfTemplateFile.ps1')
+    }
+
+    process {
+        ## Assess Provided Parameter Path
+        if ((-not [String]::IsNullOrEmpty($parameterFilePath)) -and (Test-Path -Path $parameterFilePath -PathType 'Container') -and $parameterFilePath.Length -eq 1) {
+            ## Transform Path to Files
+            $parameterFilePath = Get-ChildItem $parameterFilePath -Recurse -Filter *.json | Select-Object -ExpandProperty FullName
+            Write-Verbose "Detected Parameter File(s)/Directory - Count: `n $($parameterFilePath.Count)"
+        }
+
+        ## Iterate through each file
         $deploymentInputObject = @{
             templateFilePath     = $templateFilePath
             additionalTags       = $additionalTags
@@ -465,7 +354,6 @@
         } else {
             if ($PSCmdlet.ShouldProcess('Deployment without parameter file', 'Trigger')) {
                 return New-DeploymentWithParameterFile @deploymentInputObject
->>>>>>> e9fceb8c
             }
         }
     }
