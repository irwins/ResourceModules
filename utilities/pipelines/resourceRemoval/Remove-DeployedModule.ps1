﻿<#
.SYNOPSIS
Remove deployed resources based on their deploymentName(s)

.DESCRIPTION
Remove deployed resources based on their deploymentName(s)

.PARAMETER deploymentName(s)
Mandatory. The name(s) of the deployment(s)

.PARAMETER templateFilePath
Mandatory. The path to the template used for the deployment. Used to determine the level/scope (e.g. subscription)

.PARAMETER ResourceGroupName
Optional. The name of the resource group the deployment was happening in. Relevant for resource-group level deployments.

.EXAMPLE
Remove-DeployedModule -deploymentName 'virtualWans-20211204T1812029146Z' -templateFilePath "$home/ResourceModules/arm/Microsoft.Network/virtualWans/deploy.bicep" -resourceGroupName 'test-virtualWan-parameters.json-rg'

Remove the deployment 'virtualWans-20211204T1812029146Z' from resource group 'test-virtualWan-parameters.json-rg' that was executed using template in path "$home/ResourceModules/arm/Microsoft.Network/virtualWans/deploy.bicep"
#>
function Remove-DeployedModule {

    [CmdletBinding()]
    param (
        [Parameter(Mandatory = $true)]
        [Alias('deploymentName')]
        [string[]] $deploymentNames,

        [Parameter(Mandatory = $true)]
        [string] $templateFilePath,

        [Parameter(Mandatory = $false)]
        [string] $ResourceGroupName = 'validation-rg'
    )

    $moduleName = Split-Path (Split-Path $templateFilePath -Parent) -LeafBase

    foreach ($deploymentName in $deploymentNames) {

        switch ($moduleName) {
            'virtualWans' {
                Write-Verbose 'Run vWAN removal script' -Verbose
                # Load function
                . (Join-Path $PSScriptRoot 'helper' 'Remove-vWan.ps1')

                # Invoke removal
                $inputObject = @{
                    deploymentName    = $deploymentName
                    ResourceGroupName = $ResourceGroupName
                }
                Remove-vWan @inputObject -Verbose
            }
<<<<<<< HEAD
            # 'virtualMachines' {
            #     Write-Verbose 'Run virtual machine removal script' -Verbose
            #     # Load function
            #     . (Join-Path $PSScriptRoot 'helper' 'Remove-VirtualMachine.ps1')

            #     # Invoke removal
            #     $inputObject = @{
            #         deploymentName    = $deploymentName
            #         ResourceGroupName = $ResourceGroupName
            #     }
            #     Remove-VirtualMachine @inputObject -Verbose
            # }
            default {
                Write-Verbose 'Run default removal script' -Verbose
                # Load function
                . (Join-Path $PSScriptRoot 'helper' 'Remove-GeneralModule.ps1')

                # Invoke removal
                $inputObject = @{
                    deploymentName    = $deploymentName
                    ResourceGroupName = $ResourceGroupName
                    templateFilePath  = $templateFilePath
                }
                Remove-GeneralModule @inputObject -Verbose
=======
            Remove-VirtualMachine @inputObject -Verbose
        }
        'automationAccounts' {
            Write-Verbose 'Run automation account removal script' -Verbose
            # Load function
            . (Join-Path $PSScriptRoot 'helper' 'Remove-AutomationAccount.ps1')

            # Invoke removal
            $inputObject = @{
                deploymentName    = $deploymentName
                ResourceGroupName = $ResourceGroupName
            }
            Remove-AutomationAccount @inputObject -Verbose
        }
        default {
            Write-Verbose 'Run default removal script' -Verbose
            # Load function
            . (Join-Path $PSScriptRoot 'helper' 'Remove-GeneralModule.ps1')

            # Invoke removal
            $inputObject = @{
                deploymentName    = $deploymentName
                ResourceGroupName = $ResourceGroupName
                templateFilePath  = $templateFilePath
>>>>>>> 643444ac
            }
        }
    }
}<|MERGE_RESOLUTION|>--- conflicted
+++ resolved
@@ -51,7 +51,6 @@
                 }
                 Remove-vWan @inputObject -Verbose
             }
-<<<<<<< HEAD
             # 'virtualMachines' {
             #     Write-Verbose 'Run virtual machine removal script' -Verbose
             #     # Load function
@@ -64,6 +63,18 @@
             #     }
             #     Remove-VirtualMachine @inputObject -Verbose
             # }
+            'automationAccounts' {
+                Write-Verbose 'Run automation account removal script' -Verbose
+                # Load function
+                . (Join-Path $PSScriptRoot 'helper' 'Remove-AutomationAccount.ps1')
+
+                # Invoke removal
+                $inputObject = @{
+                    deploymentName    = $deploymentName
+                    ResourceGroupName = $ResourceGroupName
+                }
+                Remove-AutomationAccount @inputObject -Verbose
+            }
             default {
                 Write-Verbose 'Run default removal script' -Verbose
                 # Load function
@@ -76,32 +87,6 @@
                     templateFilePath  = $templateFilePath
                 }
                 Remove-GeneralModule @inputObject -Verbose
-=======
-            Remove-VirtualMachine @inputObject -Verbose
-        }
-        'automationAccounts' {
-            Write-Verbose 'Run automation account removal script' -Verbose
-            # Load function
-            . (Join-Path $PSScriptRoot 'helper' 'Remove-AutomationAccount.ps1')
-
-            # Invoke removal
-            $inputObject = @{
-                deploymentName    = $deploymentName
-                ResourceGroupName = $ResourceGroupName
-            }
-            Remove-AutomationAccount @inputObject -Verbose
-        }
-        default {
-            Write-Verbose 'Run default removal script' -Verbose
-            # Load function
-            . (Join-Path $PSScriptRoot 'helper' 'Remove-GeneralModule.ps1')
-
-            # Invoke removal
-            $inputObject = @{
-                deploymentName    = $deploymentName
-                ResourceGroupName = $ResourceGroupName
-                templateFilePath  = $templateFilePath
->>>>>>> 643444ac
             }
         }
     }
