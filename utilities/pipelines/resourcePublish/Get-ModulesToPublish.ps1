--- conflicted
+++ resolved
@@ -1,18 +1,11 @@
-﻿#region Helper functions
-
-<#
-.SYNOPSIS
-<<<<<<< HEAD
+#region Helper functions
+
+<#
+.SYNOPSIS
 Get modified files between previous and current commit depending on if you are running on main/master or a custom branch.
 
 .EXAMPLE
 Get-ModifiedFileList
-=======
-Get modified files between two commits.
-
-.EXAMPLE
-Get-ModifiedFileList 
->>>>>>> 73048660
 
     Directory: C:\Repo\Azure\ResourceModules\utilities\pipelines\resourcePublish
 
@@ -20,7 +13,6 @@
 ----                 -------------         ------ ----
 la---          08.12.2021    15:50           7133 Script.ps1
 
-<<<<<<< HEAD
 Get modified files between previous and current commit depending on if you are running on main/master or a custom branch.
 #>
 function Get-ModifiedFileList {
@@ -35,21 +27,6 @@
             Write-Verbose 'Gathering modified files between current branch and master' -Verbose
             $Diff = git diff --name-only --diff-filter=AM origin/master
         }
-=======
-Get modified files between previous and origin/main.
-#>
-function Get-ModifiedFileList {
-    [CmdletBinding()]
-    param ()
-
-    $CurrentBranch = Get-GitBranchName
-    if (($CurrentBranch -eq 'main') -or ($CurrentBranch -eq 'master')) {
-        Write-Verbose "Gathering modified files on last commit on main" -Verbose
-        $Diff = git diff --name-only --diff-filter=AM $CurrentBranch^..$CurrentBranch
-    } else {
-        Write-Verbose "Gathering modified files between current branch and main" -Verbose
-        $Diff = git diff --name-only --diff-filter=AM origin/main
->>>>>>> 73048660
     }
     $ModifiedFiles = $Diff | Get-Item -Force
 
